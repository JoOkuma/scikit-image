from util import prepare_for_display, window_manager, GuiLockError

import numpy as np
import sys

try:
    # We try to aquire the gui lock first or else the gui import might
    # trample another GUI's PyOS_InputHook.
    window_manager.acquire('qt')

except GuiLockError, gle:
    print gle

else:
    try:
        from PyQt4.QtGui import (QApplication, QMainWindow, QImage, QPixmap,
<<<<<<< HEAD
                                 QLabel, QWidget, QVBoxLayout)
        from PyQt4.QtCore import Qt
=======
                                 QLabel, QWidget, QVBoxLayout, QSlider,
                                 QPainter, QColor, QFrame, QLayoutItem)
        from PyQt4 import QtCore, QtGui
        from q_color_mixer import MixerPanel
        from q_histogram import QuadHistogram
>>>>>>> 5bbc0f8d

    except ImportError:
        print 'PyQT4 libraries not installed.  Plugin not loaded.'
        window_manager._release('qt')

    else:

        app = None

        class LabelImage(QLabel):
            def __init__(self, parent, arr):
                QLabel.__init__(self)
                self.parent = parent
                # we need to hold a reference to
                # arr because QImage doesn't copy the data
                # and the buffer must be alive as long
                # as the image is alive.
                self.arr = arr

                # we also need to pass in the row-stride to
                # the constructor, because we can't guarantee
                # that every row of the numpy data is
                # 4-byte aligned. Which Qt would require
                # if we didnt pass the stride.
                self.img = QImage(arr.data, arr.shape[1], arr.shape[0],
                                  arr.strides[0], QImage.Format_RGB888)
                self.pm = QPixmap.fromImage(self.img)
                self.setAlignment(Qt.AlignTop)
                self.setPixmap(self.pm)
                self.setAlignment(QtCore.Qt.AlignTop)
                self.setMinimumSize(100, 100)

            def mouseMoveEvent(self, evt):
                self.parent.label_mouseMoveEvent(evt)

            def resizeEvent(self, evt):
                width = self.width()
                pm = QPixmap.fromImage(self.img)
                self.pm = pm.scaledToWidth(width)
                self.setPixmap(self.pm)


            def update_image(self):
                width = self.width()
                pm = QPixmap.fromImage(self.img)
                pm = pm.scaledToWidth(width)
                self.setPixmap(pm)


        class ImageWindow(QMainWindow):
            def __init__(self, arr, mgr):
                QMainWindow.__init__(self)
                self.mgr = mgr
                self.main_widget = QWidget()
                self.layout = QtGui.QGridLayout(self.main_widget)
                self.setCentralWidget(self.main_widget)

                self.label = LabelImage(self, arr)
                self.layout.addWidget(self.label, 0, 0)
                self.layout.addLayout
                self.mgr.add_window(self)
                self.main_widget.show()

            def closeEvent(self, event):
                # Allow window to be destroyed by removing any
                # references to it
                self.mgr.remove_window(self)

            def label_mouseMoveEvent(self, evt):
                pass


        class RGBHSVDisplay(QWidget):
            def __init__(self):
                QWidget.__init__(self)
                self.posx_label = QLabel('X-pos:')
                self.posx_value = QLabel()
                self.posy_label = QLabel('Y-pos:')
                self.posy_value = QLabel()
                self.r_label = QLabel('R:')
                self.r_value = QLabel()
                self.g_label = QLabel('G:')
                self.g_value = QLabel()
                self.b_label = QLabel('B:')
                self.b_value = QLabel()
                self.h_label = QLabel('H:')
                self.h_value = QLabel()
                self.s_label = QLabel('S:')
                self.s_value = QLabel()
                self.v_label = QLabel('V:')
                self.v_value = QLabel()

                self.layout = QtGui.QGridLayout(self)
                self.layout.addWidget(self.posx_label, 0, 0)
                self.layout.addWidget(self.posx_value, 0, 1)
                self.layout.addWidget(self.posy_label, 1, 0)
                self.layout.addWidget(self.posy_value, 1, 1)
                self.layout.addWidget(self.r_label, 0, 2)
                self.layout.addWidget(self.r_value, 0, 3)
                self.layout.addWidget(self.g_label, 1, 2)
                self.layout.addWidget(self.g_value, 1, 3)
                self.layout.addWidget(self.b_label, 2, 2)
                self.layout.addWidget(self.b_value, 2, 3)
                self.layout.addWidget(self.h_label, 0, 4)
                self.layout.addWidget(self.h_value, 0, 5)
                self.layout.addWidget(self.s_label, 1, 4)
                self.layout.addWidget(self.s_value, 1, 5)
                self.layout.addWidget(self.v_label, 2, 4)
                self.layout.addWidget(self.v_value, 2, 5)

            def update_vals(self, data):
                xpos, ypos, r, g, b, h, s, v = data
                self.posx_value.setText(str(xpos)[:5])
                self.posy_value.setText(str(ypos)[:5])
                self.r_value.setText(str(r)[:5])
                self.g_value.setText(str(g)[:5])
                self.b_value.setText(str(b)[:5])
                self.h_value.setText(str(h)[:5])
                self.s_value.setText(str(s)[:5])
                self.v_value.setText(str(v)[:5])


        class FancyImageWindow(ImageWindow):
            def __init__(self, arr, mgr):
                ImageWindow.__init__(self, arr, mgr)
                self.arr = arr

                self.label.setMouseTracking(True)

                self.mixer_panel = MixerPanel(self.arr)
                self.layout.addWidget(self.mixer_panel, 0, 2)
                self.mixer_panel.show()
                self.mixer_panel.set_callback(self.refresh_image)

                self.rgbv_hist = QuadHistogram(self.arr)
                self.layout.addWidget(self.rgbv_hist, 0, 1)
                self.rgbv_hist.show()

                self.rgb_hsv_disp = RGBHSVDisplay()
                self.layout.addWidget(self.rgb_hsv_disp, 1, 0)
                self.rgb_hsv_disp.show()

                self.layout.setColumnStretch(0, 1)
                self.layout.setRowStretch(0, 1)

                self.save_file = QtGui.QPushButton('Save to File')
                self.save_file.clicked.connect(self.save_to_file)
                self.save_variable = QtGui.QPushButton('Save to Variable')
                self.save_variable.clicked.connect(self.save_to_variable)
                self.save_file.show()
                self.save_variable.show()

                self.layout.addWidget(self.save_variable, 1, 1)
                self.layout.addWidget(self.save_file, 1, 2)


            def update_histograms(self):
                self.rgbv_hist.update_hists(self.arr)

            def save_to_variable(self):
                from scikits.image import io
                from textwrap import dedent
                img = self.arr.copy()
                io.push(img)
                msg = dedent('''
                    The image has been pushed to the io stack.
                    Use io.pop() to retrieve the most recently pushed image.''')
                msglabel = QLabel(msg)
                dialog = QtGui.QDialog()
                ok = QtGui.QPushButton('OK', dialog)
                ok.clicked.connect(dialog.accept)
                ok.setDefault(True)
                dialog.layout = QtGui.QGridLayout(dialog)
                dialog.layout.addWidget(msglabel, 0, 0, 1, 3)
                dialog.layout.addWidget(ok, 1, 1)
                dialog.exec_()


            def save_to_file(self):
                from scikits.image import io
                filename = str(QtGui.QFileDialog.getSaveFileName())
                if len(filename) == 0:
                    return
                io.imsave(filename, self.arr)

            def refresh_image(self):
                self.label.update_image()
                self.update_histograms()

            def scale_mouse_pos(self, x, y):
                width = self.label.pm.width()
                height = self.label.pm.height()
                x_frac = 1. * x / width
                y_frac = 1. * y / height
                width = self.arr.shape[1]
                height = self.arr.shape[0]
                new_x = int(width * x_frac)
                new_y = int(height * y_frac)
                return(new_x, new_y)

            def label_mouseMoveEvent(self, evt):
                x = evt.x()
                y = evt.y()
                x, y = self.scale_mouse_pos(x, y)

                # handle tracking out of array bounds
                maxw = self.arr.shape[1]
                maxh = self.arr.shape[0]
                if x >= maxw or y >= maxh or x < 0 or y < 0:
                    r = g = b = h = s = v = ''
                else:
                    r = self.arr[y,x,0]
                    g = self.arr[y,x,1]
                    b = self.arr[y,x,2]
                    h, s, v = self.mixer_panel.mixer.rgb_2_hsv_pixel(r, g, b)

                self.rgb_hsv_disp.update_vals((x, y, r, g, b, h, s, v))


        def imshow(arr, fancy=False):
            global app
            if not app:
                app = QApplication([])

            arr = prepare_for_display(arr)

            if not fancy:
                iw = ImageWindow(arr, window_manager)
            else:
                iw = FancyImageWindow(arr, window_manager)

            iw.show()


        def _app_show():
            global app
            if app and window_manager.has_windows():
                app.exec_()
            else:
                print 'No images to show.  See `imshow`.'<|MERGE_RESOLUTION|>--- conflicted
+++ resolved
@@ -14,16 +14,11 @@
 else:
     try:
         from PyQt4.QtGui import (QApplication, QMainWindow, QImage, QPixmap,
-<<<<<<< HEAD
-                                 QLabel, QWidget, QVBoxLayout)
-        from PyQt4.QtCore import Qt
-=======
                                  QLabel, QWidget, QVBoxLayout, QSlider,
                                  QPainter, QColor, QFrame, QLayoutItem)
         from PyQt4 import QtCore, QtGui
         from q_color_mixer import MixerPanel
         from q_histogram import QuadHistogram
->>>>>>> 5bbc0f8d
 
     except ImportError:
         print 'PyQT4 libraries not installed.  Plugin not loaded.'
