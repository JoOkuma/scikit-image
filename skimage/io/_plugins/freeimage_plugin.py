from imageio import imread as imread_imageio, imsave as imsave_imageio
from ..._shared.utils import deprecated


@deprecated('imageio plugin')
def imread(filename):
    """
    img = imread(filename)

    Reads an image from file `filename`

    Parameters
    ----------
      filename : file name
    Returns
    -------
      img : ndarray
    """
    img = imread_imageio(filename)
    return img


<<<<<<< HEAD
@deprecated('imageio plugin')
def imsave(filename, img):
=======
def imsave(filename, img, **kwargs):
>>>>>>> 4af4158f
    '''
    imsave(filename, img)

    Save image to disk

    Image type is inferred from filename

    Parameters
    ----------
      filename : file name
      img : image to be saved as nd array

    Other parameters
    ----------------
    kwargs : keywords
        When saving as JPEG, supports the ``quality`` keyword argument which is
        an integer with values in [1, 100]
    '''
<<<<<<< HEAD
    imsave_imageio(filename, img)
=======

    flags = 0
    if 'quality' in kwargs:
        quality = kwargs['quality']
        if quality > 75:
            flags |= IoFlags.JPEG_QUALITYSUPERB
        elif quality > 50:
            flags |= IoFlags.JPEG_QUALITYGOOD
        elif quality > 25:
            flags |= IoFlags.JPEG_QUALITYNORMAL
        elif quality > 10:
            flags |= IoFlags.JPEG_QUALITYAVERAGE
        elif quality >= 0:
            flags |= IoFlags.JPEG_QUALITYBAD

    write(img, filename, flags=flags)
>>>>>>> 4af4158f
<|MERGE_RESOLUTION|>--- conflicted
+++ resolved
@@ -20,12 +20,8 @@
     return img
 
 
-<<<<<<< HEAD
 @deprecated('imageio plugin')
-def imsave(filename, img):
-=======
 def imsave(filename, img, **kwargs):
->>>>>>> 4af4158f
     '''
     imsave(filename, img)
 
@@ -44,23 +40,4 @@
         When saving as JPEG, supports the ``quality`` keyword argument which is
         an integer with values in [1, 100]
     '''
-<<<<<<< HEAD
-    imsave_imageio(filename, img)
-=======
-
-    flags = 0
-    if 'quality' in kwargs:
-        quality = kwargs['quality']
-        if quality > 75:
-            flags |= IoFlags.JPEG_QUALITYSUPERB
-        elif quality > 50:
-            flags |= IoFlags.JPEG_QUALITYGOOD
-        elif quality > 25:
-            flags |= IoFlags.JPEG_QUALITYNORMAL
-        elif quality > 10:
-            flags |= IoFlags.JPEG_QUALITYAVERAGE
-        elif quality >= 0:
-            flags |= IoFlags.JPEG_QUALITYBAD
-
-    write(img, filename, flags=flags)
->>>>>>> 4af4158f
+    imsave_imageio(filename, img, **kwargs)